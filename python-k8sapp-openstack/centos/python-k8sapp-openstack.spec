%global pypi_name k8sapp-openstack
%global sname k8sapp_openstack

Name:           python-%{pypi_name}
Version:        1.0
Release:        %{tis_patch_ver}%{?_tis_dist}
Summary:        StarlingX sysinv extensions: Openstack K8S app

License:        Apache-2.0
Source0:        %{name}-%{version}.tar.gz

BuildArch:      noarch

BuildRequires: python3-setuptools
BuildRequires: python3-pbr
BuildRequires: python3-pip
BuildRequires: python3-wheel

%description
StarlingX sysinv extensions: Openstack K8S app

<<<<<<< HEAD
%package -n     python3-%{pypi_name}
Summary:        StarlingX sysinv extensions: Openstack K8S app

Requires:       python3-pbr >= 2.0.0
Requires:       sysinv >= 1.0

%description -n python3-%{pypi_name}
StarlingX sysinv extensions: Openstack K8S app

=======
>>>>>>> 963e63cd
%prep
%setup
# Remove bundled egg-info
rm -rf %{pypi_name}.egg-info

%build
export PBR_VERSION=%{version}
%{__python3} setup.py build

%py3_build_wheel

%install
export PBR_VERSION=%{version}.%{tis_patch_ver}
export SKIP_PIP_INSTALL=1
%{__python3} setup.py install --skip-build --root %{buildroot}
mkdir -p ${RPM_BUILD_ROOT}/plugins
install -m 644 dist/*.whl ${RPM_BUILD_ROOT}/plugins/

%files
%{python3_sitelib}/%{sname}
%{python3_sitelib}/%{sname}-*.egg-info

%package wheels
Summary: %{name} wheels

%description wheels
Contains python wheels for %{name}

%files wheels
/plugins/*


%changelog
* Wed Sep 20 2019 Robert Church <robert.church@windriver.com>
- Initial version<|MERGE_RESOLUTION|>--- conflicted
+++ resolved
@@ -19,18 +19,6 @@
 %description
 StarlingX sysinv extensions: Openstack K8S app
 
-<<<<<<< HEAD
-%package -n     python3-%{pypi_name}
-Summary:        StarlingX sysinv extensions: Openstack K8S app
-
-Requires:       python3-pbr >= 2.0.0
-Requires:       sysinv >= 1.0
-
-%description -n python3-%{pypi_name}
-StarlingX sysinv extensions: Openstack K8S app
-
-=======
->>>>>>> 963e63cd
 %prep
 %setup
 # Remove bundled egg-info
